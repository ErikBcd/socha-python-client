<a target="_blank" rel="noopener noreferrer" href="https://www.software-challenge.de"><p align="center"><img width="128" src="https://software-challenge.de/site/themes/freebird/img/logo.png" alt="Software-Challenge Logo"></p></a>

# Python Client for the Software-Challenge Germany 2024

<<<<<<< HEAD
[![Read the Docs](https://img.shields.io/readthedocs/software-challenge-python-client?label=Docs)](https://software-challenge-python-client.readthedocs.io/en/latest/)
[![PyPI](https://img.shields.io/pypi/v/socha?label=PyPi)](https://pypi.org/project/socha/)
[![PyPI - Python Version](https://img.shields.io/pypi/pyversions/socha?label=Python)](https://pypi.org/project/socha/)
[![Discord](https://img.shields.io/discord/233577109363097601?color=blue&label=Discord)](https://discord.gg/ARZamDptG5)
[![Documentation](https://img.shields.io/badge/Software--Challenge%20-Documentation-%234299e1)](https://docs.software-challenge.de/)

> Hey there! To help you out, it's best to start by checking out the
> [documentation for this client](https://software-challenge-python-client.readthedocs.io/en/latest/)
> before you ask any questions or open an issue.
> It'll provide you with some helpful information!
=======
[![Discord](https://img.shields.io/discord/233577109363097601?color=blue&label=Discord)](https://discord.gg/ARZamDptG5)

> **Be warned!** This package is currently experimental and has still a few known bugs. But please try it out and let us know if anything comes up.

> *Besides that is this README not completely up to date and will be edited in the next few days.*
>>>>>>> 7ddd6c98

This repository contains the Python package for the
[Software-Challenge Germany](https://www.software-challenge.de), a programming competition for students. The students
have to develop an artificial intelligence that plays and competes against other opponents in an annually changing game.

> This year it is the game
> **[Mississippi Queen](https://docs.software-challenge.de/spiele/mississippi-queen)**.

## Table of Contents

- [Installation](#installation)
  - [Globally](#globally)
  - [Virtual Environment](#virtual-environment)
- [Getting Started](#getting-started)
  - [Start Arguments](#start-arguments)
- [Preparing Your Player for the Competition](#preparing-your-player-for-the-competition)

## Table of Contents

- [Installation](#installation)
    - [Globally](#globally)
    - [Virtual Environment](#virtual-environment)
- [Getting Started](#getting-started)
    - [Start Arguments](#start-arguments)
- [Preparing Your Player for the Competition](#preparing-your-player-for-the-competition)

## Installation

> Currently the installation works by picking the correct version in the `dist` directory here in the repository and then installing it via `pip`.You need to look after your python version, os and computer architecture. This is due to the bindings written in Rust, which are compiled by nature.
```shell
pip install socha-[PACKAGE_VERSION]-[PYTHON_VERSION]-[OS]-[ARCHITECTURE].whl
```

---
### THE FOLLOWING IS CURRENTLY OUTDATED!
Two methods are presented here to install the `socha` client.
The first one is the fastest to get started right away.
However,
this method will not make it possible to run your player in the competition system,
since there is no Internet connection that allows you to download packages.
Therefore,
the possibility of a virtual environment is presented,
which installs the packages inside the folder.

> Pleas make sure that you have at least **Python 3.6** installed.
> Check with `$ python -V` or `$ python3 -V`.
>
> If not present you can install python with the following commands:
<<<<<<< HEAD
=======
>
>>>>>>> 7ddd6c98
> - Windows: `> winget install -e --id Python.Python.3.6`
> - Debian: `$ sudo apt install python3.6`
> - Arch: `$ sudo pacman -S python`

### Globally

The installation is quite simple with pip.

```shell
$ pip install socha
```

If you want to install the package manually, then you have to download the release of your choice, unpack the package
and then run `setup.py` with Python.

```shell
$ python setup.py install --user
```

This should satisfy the dependencies and you can start right away.

### Virtual Environment

To create a virtual environment,
you should first create a directory in which you want to develop your player
and than enter that directory.

```shell
$ mkdir my_player
$ cd my_player
```

Now you can create the virtual environment (venv).

```shell
$ python -m venv venv/
```

This takes a moment. After the _venv_ is created, you can open it.

On Linux:

```shell
$ source venv/bin/activate
```

On Windows:

```bash
> Set-ExecutionPolicy Unrestricted -Scope Process
> .\venv\Scripts\activate
```

It should open the _venv_ and you can now install packages and run your scripts here.
To develop your player you just have to install the package socha with `pip`.

```shell
(venv) $ pip install socha
```

This should satisfy the dependencies and you can start right away.

## Getting Started

If you want to start with the Software-Challenge Python Client, you have to import some dependencies first.

The import is kept very simple,
since herewith all needed dependencies are imported,
due to changes of the `__init__.py`.
But if you want to avoid unnecessary imports,
you can of course import only what you actually need.

```python
from socha import *
```

If you now want to develop and implement your logic, then the structure of the class should look like this.

```python
class Logic(IClientHandler):
    gameState: GameState

    def calculate_move(self) -> Move:
        possibleMoves = self.gameState.possible_moves
        return possibleMoves[0]

    def on_update(self, state: GameState):
        self.gameState = state
```

The above example is the simplest working Logic you can build. As you can see the Logic must inherit from
the `IClientHandler`, so that you can overwrite its methods and the api knows where to find your logic.

If you're done with your version of an working player, than you have to finish your file with this function, where you
call the Starter with your desired arguments. The following starts the client with the default arguments.

```python
if __name__ == "__main__":
    Starter(Logic())
```

### Start arguments

If you want to run your logic from the console,
you can of course pass start arguments.

> Note that any arguments passed as startup parameters will override those in the code,
> including the ones you set yourself.

| **Command**           | **Description**                                                                               |
<<<<<<< HEAD
|-----------------------|-----------------------------------------------------------------------------------------------|
=======
| --------------------- | --------------------------------------------------------------------------------------------- |
>>>>>>> 7ddd6c98
| **--help**            | Prints the help message.                                                                      |
| **-h, --host**        | The host to connect to. The default is 'localhost'.                                           |
| **-p, --port**        | The port of the host. The default is 13050.                                                   |
| **-r, --reservation** | Reservation code for a prepared game.                                                         |
| **-R, --room**        | Room Id the client will try to connect.                                                       |
| **-s, --survive**     | If present, the client will keep running, even if the connection to the server is terminated. |
| **-l, --log**         | If present, the client will write a log file to the current directory.                        |
| **-v, --verbose**     | Verbose option for logging.                                                                   |
| **--auto-reconnect**  | Automatically reconnect to the server if the connection is lost.                              |
| **-b, --build**       | Builds this script into a package with all its dependencies.                                  |

## Preparing Your Player for the Competition

To ensure that your player is usable for the competition system,
you need to download all the dependencies that your client uses
because the system will run on a docker container without access to the internet and sudo permission.
<<<<<<< HEAD
> The package has made things easier for you! You can use it to handle almost everything by itself. 
> All you need is a `requirements.txt` file that lists all your dependencies.
> To start, simply run the following command in your terminal:
> 
> `$ python <your_main_script>.py --build <your_directory_name>`
> 
=======

> The package has made things easier for you! You can use it to handle almost everything by itself.
> All you need is a `requirements.txt` file that lists all your dependencies.
> To start, simply run the following command in your terminal:
>
> `$ python <your_main_script>.py --build <your_directory_name>`
>
>>>>>>> 7ddd6c98
> This will trigger the package to do its magic and build your project.

If you want to do it manually, follow the steps below to download the dependencies:

1. Open your terminal or console wherever you want to create your directory that you will upload.
2. Type `mkdir my_player` to create a new directory named `my_player`. You can name yours whatever you want.
3. Enter the directory using `cd my_player`.
4. Run the command: `pip download socha xsdata==22.7 -d dependencies` in the directory.
   This command downloads the dependencies you need into the folder `dependencies`.
5. Ensure to add all your dependencies that your client uses.
6. After the download, create a last directory using `mkdir .pip_cache`.

Once you have downloaded all the dependencies,
you need to create a shell script that uses the contest system as the entry point for your player.
It **must** be named `start.sh` and must be on the top level of your directory; otherwise, it cannot be found.
Follow the steps below to create your shell script:

1. Ensure that you create your shell script in a UNIX-Environment, or if you use Windows,
   you can do this with WSL or Notepad++. If you use Notepad++,
   you need to go to _Bearbeiten->Format Zeilenende->Unix(LF)_.
   This step ensures that your line endings are `LS` only without `CR`, which may cause problems on the contest system.

2. Ensure that your shell script has the following structure:

```shell
#!/bin/sh
<<<<<<< HEAD

# Exit immediately if any command fails
set -e

# Sets the environment variable, which specifies the location for pip to store its cache files
export XDG_CACHE_HOME=./my_player/.pip_cache

# Sets the environment variable, which adds the directory to the list of paths that Python searches for modules and packages when they are imported.
export PYTHONPATH=./my_player/packages:$PYTHONPATH

# Install the socha package
pip install --no-index --find-links=./my_player/dependencies/ ./my_player/dependencies/socha-1.0.1-py3-none-any.whl ./my_player/dependencies/xsdata-22.7-py3-none-any.whl --target=./my_player/packages/ --cache-dir=./my_player/.pip_cache

# Run the logic.py script with start arguments
python3 ./my_player/logic.py "$@"
```    

3. Ensure that you add all your dependencies that your client is using to this script.

Once you have created your shell script, you should have a directory structure that looks like this:

=======

# Exit immediately if any command fails
set -e

# Sets the environment variable, which specifies the location for pip to store its cache files
export XDG_CACHE_HOME=./my_player/.pip_cache

# Sets the environment variable, which adds the directory to the list of paths that Python searches for modules and packages when they are imported.
export PYTHONPATH=./my_player/packages:$PYTHONPATH

# Install the socha package
pip install --no-index --find-links=./my_player/dependencies/ ./my_player/dependencies/socha-1.0.1-py3-none-any.whl ./my_player/dependencies/xsdata-22.7-py3-none-any.whl --target=./my_player/packages/ --cache-dir=./my_player/.pip_cache

# Run the logic.py script with start arguments
python3 ./my_player/logic.py "$@"
```

3. Ensure that you add all your dependencies that your client is using to this script.

Once you have created your shell script, you should have a directory structure that looks like this:

>>>>>>> 7ddd6c98
```
my_player/
├── .pip_cache/
├── dependencies/
├── logic.py
└── start.sh
```

The `my_player` directory or whatever you named yours just needs to be packaged as a ZIP archive,
and your player is ready to be uploaded. Congratulations! 🥳🎉<|MERGE_RESOLUTION|>--- conflicted
+++ resolved
@@ -2,24 +2,11 @@
 
 # Python Client for the Software-Challenge Germany 2024
 
-<<<<<<< HEAD
-[![Read the Docs](https://img.shields.io/readthedocs/software-challenge-python-client?label=Docs)](https://software-challenge-python-client.readthedocs.io/en/latest/)
-[![PyPI](https://img.shields.io/pypi/v/socha?label=PyPi)](https://pypi.org/project/socha/)
-[![PyPI - Python Version](https://img.shields.io/pypi/pyversions/socha?label=Python)](https://pypi.org/project/socha/)
 [![Discord](https://img.shields.io/discord/233577109363097601?color=blue&label=Discord)](https://discord.gg/ARZamDptG5)
-[![Documentation](https://img.shields.io/badge/Software--Challenge%20-Documentation-%234299e1)](https://docs.software-challenge.de/)
-
-> Hey there! To help you out, it's best to start by checking out the
-> [documentation for this client](https://software-challenge-python-client.readthedocs.io/en/latest/)
-> before you ask any questions or open an issue.
-> It'll provide you with some helpful information!
-=======
-[![Discord](https://img.shields.io/discord/233577109363097601?color=blue&label=Discord)](https://discord.gg/ARZamDptG5)
 
 > **Be warned!** This package is currently experimental and has still a few known bugs. But please try it out and let us know if anything comes up.
 
 > *Besides that is this README not completely up to date and will be edited in the next few days.*
->>>>>>> 7ddd6c98
 
 This repository contains the Python package for the
 [Software-Challenge Germany](https://www.software-challenge.de), a programming competition for students. The students
@@ -68,10 +55,7 @@
 > Check with `$ python -V` or `$ python3 -V`.
 >
 > If not present you can install python with the following commands:
-<<<<<<< HEAD
-=======
->
->>>>>>> 7ddd6c98
+>
 > - Windows: `> winget install -e --id Python.Python.3.6`
 > - Debian: `$ sudo apt install python3.6`
 > - Arch: `$ sudo pacman -S python`
@@ -182,11 +166,7 @@
 > including the ones you set yourself.
 
 | **Command**           | **Description**                                                                               |
-<<<<<<< HEAD
-|-----------------------|-----------------------------------------------------------------------------------------------|
-=======
 | --------------------- | --------------------------------------------------------------------------------------------- |
->>>>>>> 7ddd6c98
 | **--help**            | Prints the help message.                                                                      |
 | **-h, --host**        | The host to connect to. The default is 'localhost'.                                           |
 | **-p, --port**        | The port of the host. The default is 13050.                                                   |
@@ -203,14 +183,6 @@
 To ensure that your player is usable for the competition system,
 you need to download all the dependencies that your client uses
 because the system will run on a docker container without access to the internet and sudo permission.
-<<<<<<< HEAD
-> The package has made things easier for you! You can use it to handle almost everything by itself. 
-> All you need is a `requirements.txt` file that lists all your dependencies.
-> To start, simply run the following command in your terminal:
-> 
-> `$ python <your_main_script>.py --build <your_directory_name>`
-> 
-=======
 
 > The package has made things easier for you! You can use it to handle almost everything by itself.
 > All you need is a `requirements.txt` file that lists all your dependencies.
@@ -218,7 +190,6 @@
 >
 > `$ python <your_main_script>.py --build <your_directory_name>`
 >
->>>>>>> 7ddd6c98
 > This will trigger the package to do its magic and build your project.
 
 If you want to do it manually, follow the steps below to download the dependencies:
@@ -245,7 +216,6 @@
 
 ```shell
 #!/bin/sh
-<<<<<<< HEAD
 
 # Exit immediately if any command fails
 set -e
@@ -261,35 +231,12 @@
 
 # Run the logic.py script with start arguments
 python3 ./my_player/logic.py "$@"
-```    
+```
 
 3. Ensure that you add all your dependencies that your client is using to this script.
 
 Once you have created your shell script, you should have a directory structure that looks like this:
 
-=======
-
-# Exit immediately if any command fails
-set -e
-
-# Sets the environment variable, which specifies the location for pip to store its cache files
-export XDG_CACHE_HOME=./my_player/.pip_cache
-
-# Sets the environment variable, which adds the directory to the list of paths that Python searches for modules and packages when they are imported.
-export PYTHONPATH=./my_player/packages:$PYTHONPATH
-
-# Install the socha package
-pip install --no-index --find-links=./my_player/dependencies/ ./my_player/dependencies/socha-1.0.1-py3-none-any.whl ./my_player/dependencies/xsdata-22.7-py3-none-any.whl --target=./my_player/packages/ --cache-dir=./my_player/.pip_cache
-
-# Run the logic.py script with start arguments
-python3 ./my_player/logic.py "$@"
-```
-
-3. Ensure that you add all your dependencies that your client is using to this script.
-
-Once you have created your shell script, you should have a directory structure that looks like this:
-
->>>>>>> 7ddd6c98
 ```
 my_player/
 ├── .pip_cache/
